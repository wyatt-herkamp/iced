--- conflicted
+++ resolved
@@ -1,4 +1,4 @@
-use crate::window;
+use crate::window::{Mode, UserAttention};
 
 use iced_futures::MaybeSend;
 use std::fmt;
@@ -38,19 +38,11 @@
         /// The new logical y location of the window
         y: i32,
     },
-<<<<<<< HEAD
-    /// Set the [`Mode`] of the window.
-    SetMode(window::Mode),
-    /// Fetch the current [`Mode`] of the window.
-    FetchMode(Box<dyn FnOnce(window::Mode) -> T + 'static>),
-    /// Sets the window to maximized or back
-=======
     /// Change the [`Mode`] of the window.
     ChangeMode(Mode),
     /// Fetch the current [`Mode`] of the window.
     FetchMode(Box<dyn FnOnce(Mode) -> T + 'static>),
     /// Toggle the window to maximized or back
->>>>>>> 0cb72f69
     ToggleMaximize,
     /// Toggle whether window has decorations.
     ///
@@ -71,13 +63,8 @@
     /// - **macOS:** `None` has no effect.
     /// - **X11:** Requests for user attention must be manually cleared.
     /// - **Wayland:** Requires `xdg_activation_v1` protocol, `None` has no effect.
-<<<<<<< HEAD
-    RequestUserAttention(Option<window::UserAttention>),
-    /// Brings the window to the front and sets input focus. Has no effect if the window is
-=======
     RequestUserAttention(Option<UserAttention>),
     /// Bring the window to the front and sets input focus. Has no effect if the window is
->>>>>>> 0cb72f69
     /// already in focus, minimized, or not visible.
     ///
     /// This method steals input focus from other applications. Do not use this method unless
