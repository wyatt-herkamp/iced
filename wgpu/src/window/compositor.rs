use crate::{Backend, Color, Error, Renderer, Settings, Viewport};

use futures::task::SpawnExt;
use iced_native::futures;
use raw_window_handle::HasRawWindowHandle;

/// A window graphics backend for iced powered by `wgpu`.
#[allow(missing_debug_implementations)]
pub struct Compositor {
    settings: Settings,
    instance: wgpu::Instance,
    device: wgpu::Device,
    queue: wgpu::Queue,
    staging_belt: wgpu::util::StagingBelt,
    local_pool: futures::executor::LocalPool,
    format: wgpu::TextureFormat,
}

impl Compositor {
    const CHUNK_SIZE: u64 = 10 * 1024;

    /// Requests a new [`Compositor`] with the given [`Settings`].
    ///
    /// Returns `None` if no compatible graphics adapter could be found.
    pub async fn request<W: HasRawWindowHandle>(
        settings: Settings,
        compatible_window: Option<&W>,
    ) -> Option<Self> {
        let instance = wgpu::Instance::new(settings.internal_backend);

        #[allow(unsafe_code)]
        let compatible_surface = compatible_window
            .map(|window| unsafe { instance.create_surface(window) });

        let adapter = instance
            .request_adapter(&wgpu::RequestAdapterOptions {
                power_preference: if settings.antialiasing.is_none() {
                    wgpu::PowerPreference::LowPower
                } else {
                    wgpu::PowerPreference::HighPerformance
                },
                compatible_surface: compatible_surface.as_ref(),
                force_fallback_adapter: false,
            })
            .await?;

        let format = compatible_surface
            .as_ref()
            .and_then(|surface| surface.get_preferred_format(&adapter))?;

        let (device, queue) = adapter
            .request_device(
                &wgpu::DeviceDescriptor {
                    label: Some(
                        "iced_wgpu::window::compositor device descriptor",
                    ),
                    features: wgpu::Features::empty(),
                    limits: wgpu::Limits {
                        max_bind_groups: 2,
                        ..wgpu::Limits::default()
                    },
                },
                None,
            )
            .await
            .ok()?;

        let staging_belt = wgpu::util::StagingBelt::new(Self::CHUNK_SIZE);
        let local_pool = futures::executor::LocalPool::new();

        Some(Compositor {
            instance,
            settings,
            device,
            queue,
            staging_belt,
            local_pool,
            format,
        })
    }

    /// Creates a new rendering [`Backend`] for this [`Compositor`].
    pub fn create_backend(&self) -> Backend {
        Backend::new(&self.device, self.settings, self.format)
    }
}

impl iced_graphics::window::Compositor for Compositor {
    type Settings = Settings;
    type Renderer = Renderer;
    type Surface = wgpu::Surface;

    fn new<W: HasRawWindowHandle>(
        settings: Self::Settings,
        compatible_window: Option<&W>,
    ) -> Result<(Self, Renderer), Error> {
        let compositor = futures::executor::block_on(Self::request(
            settings,
            compatible_window,
        ))
        .ok_or(Error::AdapterNotFound)?;

        let backend = compositor.create_backend();

        Ok((compositor, Renderer::new(backend)))
    }

    fn create_surface<W: HasRawWindowHandle>(
        &mut self,
        window: &W,
    ) -> wgpu::Surface {
        #[allow(unsafe_code)]
        unsafe {
            self.instance.create_surface(window)
        }
    }

    fn configure_surface(
        &mut self,
        surface: &mut Self::Surface,
        width: u32,
        height: u32,
    ) {
        surface.configure(
            &self.device,
            &wgpu::SurfaceConfiguration {
                usage: wgpu::TextureUsages::RENDER_ATTACHMENT,
                format: self.format,
                present_mode: self.settings.present_mode,
                width,
                height,
            },
        );
    }

    fn present<T: AsRef<str>>(
        &mut self,
        renderer: &mut Self::Renderer,
        surface: &mut Self::Surface,
        viewport: &Viewport,
        background_color: Color,
        overlay: &[T],
<<<<<<< HEAD
    ) -> Result<(), iced_graphics::window::SurfaceError> {
        match surface.get_current_frame() {
=======
    ) -> Result<mouse::Interaction, iced_graphics::window::SurfaceError> {
        match surface.get_current_texture() {
>>>>>>> 8a2a7f7e
            Ok(frame) => {
                let mut encoder = self.device.create_command_encoder(
                    &wgpu::CommandEncoderDescriptor {
                        label: Some("iced_wgpu encoder"),
                    },
                );

                let view = &frame
                    .texture
                    .create_view(&wgpu::TextureViewDescriptor::default());

                let _ =
                    encoder.begin_render_pass(&wgpu::RenderPassDescriptor {
                        label: Some(
                            "iced_wgpu::window::Compositor render pass",
                        ),
                        color_attachments: &[wgpu::RenderPassColorAttachment {
                            view,
                            resolve_target: None,
                            ops: wgpu::Operations {
                                load: wgpu::LoadOp::Clear({
                                    let [r, g, b, a] =
                                        background_color.into_linear();

                                    wgpu::Color {
                                        r: f64::from(r),
                                        g: f64::from(g),
                                        b: f64::from(b),
                                        a: f64::from(a),
                                    }
                                }),
                                store: true,
                            },
                        }],
                        depth_stencil_attachment: None,
                    });

                renderer.present(|backend, primitive| {
                    backend.present(
                        &mut self.device,
                        &mut self.staging_belt,
                        &mut encoder,
                        view,
                        primitive,
                        viewport,
                        overlay,
                    );
                });

                // Submit work
                self.staging_belt.finish();
                self.queue.submit(Some(encoder.finish()));
                frame.present();

                // Recall staging buffers
                self.local_pool
                    .spawner()
                    .spawn(self.staging_belt.recall())
                    .expect("Recall staging belt");

                self.local_pool.run_until_stalled();

                Ok(())
            }
            Err(error) => match error {
                wgpu::SurfaceError::Timeout => {
                    Err(iced_graphics::window::SurfaceError::Timeout)
                }
                wgpu::SurfaceError::Outdated => {
                    Err(iced_graphics::window::SurfaceError::Outdated)
                }
                wgpu::SurfaceError::Lost => {
                    Err(iced_graphics::window::SurfaceError::Lost)
                }
                wgpu::SurfaceError::OutOfMemory => {
                    Err(iced_graphics::window::SurfaceError::OutOfMemory)
                }
            },
        }
    }
}<|MERGE_RESOLUTION|>--- conflicted
+++ resolved
@@ -140,13 +140,8 @@
         viewport: &Viewport,
         background_color: Color,
         overlay: &[T],
-<<<<<<< HEAD
     ) -> Result<(), iced_graphics::window::SurfaceError> {
-        match surface.get_current_frame() {
-=======
-    ) -> Result<mouse::Interaction, iced_graphics::window::SurfaceError> {
         match surface.get_current_texture() {
->>>>>>> 8a2a7f7e
             Ok(frame) => {
                 let mut encoder = self.device.create_command_encoder(
                     &wgpu::CommandEncoderDescriptor {
